--- conflicted
+++ resolved
@@ -5,7 +5,6 @@
 The format is based on [Keep a Changelog](https://keepachangelog.com/en/1.0.0/),
 and this project adheres to [Semantic Versioning](https://semver.org/spec/v2.0.0.html).
 
-<<<<<<< HEAD
 ## [0.6.4] - 2025-01-14
 
 ### Added
@@ -21,7 +20,7 @@
   - SessionEnd appears in all hook selection menus
   - Status displays show SessionEnd installation and statistics
   - Test menu includes SessionEnd hook testing option
-=======
+
 ## [0.6.3] - 2025-09-12
 
 ### Improved
@@ -29,7 +28,6 @@
   - Ensures complete context preservation for analysis
   - Better analytics and insights from comprehensive session data
   - No more data loss from longer development conversations
->>>>>>> 3939f5a6
 
 ## [0.6.2] - 2025-09-10
 
